--- conflicted
+++ resolved
@@ -60,8 +60,6 @@
 
     name: ${{ matrix.env.label }}
     runs-on: ${{ matrix.os }}
-<<<<<<< HEAD
-=======
 
     env:
       OS: ${{ matrix.os }}
@@ -69,7 +67,6 @@
       OPENAI_API_KEY: ${{ secrets.OPENAI_API_KEY }}
       GEMINI_API_KEY: ${{ secrets.GEMINI_API_KEY }}
       ANTHROPIC_API_KEY: ${{ secrets.ANTHROPIC_API_KEY }}
->>>>>>> f3d01333
 
     steps:
       - uses: actions/checkout@v4
@@ -88,7 +85,6 @@
           MPLBACKEND: agg
           PLATFORM: ${{ matrix.os }}
           DISPLAY: :42
-<<<<<<< HEAD
         run: uvx hatch run ${{ matrix.env.name }}:run-cov -v --color=yes -n auto
       - name: generate coverage report
         run: |
@@ -98,15 +94,8 @@
           uvx hatch run ${{ matrix.env.name }}:coverage xml # create report for upload
       - name: Upload coverage
         uses: codecov/codecov-action@v5
-=======
-        run: uvx hatch run ${{ matrix.env.name }}:run-cov
-      - name: generate coverage report
-        run: uvx hatch run ${{ matrix.env.name }}:coverage xml
-      - name: Upload coverage
-        uses: codecov/codecov-action@v4
         with:
           token: ${{ secrets.CODECOV_TOKEN }}
->>>>>>> f3d01333
 
   # Check that all tests defined above pass. This makes it easy to set a single "required" test in branch
   # protection instead of having to update it frequently. See https://github.com/re-actors/alls-green#why.
