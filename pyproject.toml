--- conflicted
+++ resolved
@@ -81,16 +81,12 @@
   "openai>=1.90",
 ]
 optional-dependencies.test = [
-<<<<<<< HEAD
-  "coverage>=7.10",
-=======
   "cell-annotator[all-providers]", # tests use all providers
   "cell-annotator[colors]",        # tests use color validation
-  "coverage",
+  "coverage>=7.10",
   "flaky",
->>>>>>> f3d01333
   "pytest",
-  "pytest-cov",     # For VS Code’s coverage functionality
+  "pytest-cov",                    # For VS Code's coverage functionality
 ]
 
 optional-dependencies.tutorials = [
@@ -111,23 +107,15 @@
 
 [tool.hatch.envs.docs]
 features = [ "doc" ]
-<<<<<<< HEAD
+dev-mode = true
 scripts.build = "sphinx-build -M html docs docs/_build -W {args}"
-=======
-dev-mode = true
-scripts.build = "sphinx-build -M html docs docs/_build {args}"
->>>>>>> f3d01333
 scripts.open = "python -m webbrowser -t docs/_build/html/index.html"
 scripts.clean = "git clean -fdX -- {args:docs}"
 
 # Test the lowest and highest supported Python versions with normal deps
 [[tool.hatch.envs.hatch-test.matrix]]
 deps = [ "stable" ]
-<<<<<<< HEAD
-python = [ "3.10", "3.13" ]
-=======
 python = [ "3.11", "3.13" ]
->>>>>>> f3d01333
 
 # Test the newest supported Python version also with pre-release deps
 [[tool.hatch.envs.hatch-test.matrix]]
@@ -136,13 +124,6 @@
 
 [tool.hatch.envs.hatch-test]
 features = [ "dev", "test" ]
-
-[tool.hatch.envs.hatch-test.overrides]
-# If the matrix variable `deps` is set to "pre",
-# set the environment variable `UV_PRERELEASE` to "allow".
-matrix.deps.env-vars = [
-  { key = "UV_PRERELEASE", value = "allow", if = [ "pre" ] },
-]
 
 [tool.hatch.envs.hatch-test.overrides]
 # If the matrix variable `deps` is set to "pre",
